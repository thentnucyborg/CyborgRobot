--- conflicted
+++ resolved
@@ -13,15 +13,12 @@
 - Check out the README-files for each node to learn what dependecies and installs are needed for each.
 - Also, check out [pioneerlx_setup/setup.sh](https://github.com/thentnucyborg/pioneerlx_setup/blob/master/setup.sh) for more. 
 
-<<<<<<< HEAD
 Run: 
 ```
 find <path-to-catkin_ws/src/> -name '*.py' -exec chmod +x {} \;
 ```
 to make all python files executable to be able to run them. Might need to do it with .sh files too (also catkin_ws/src/rosaria/cfg/RosAria.cfg)
-=======
-- Run: "find path-to-catkin_ws/src -name '*.py' -exec chmod +x {} \;"  to make all python files executable to be able to run them. Might need to do it with .sh files too (also catkin_ws/src/rosaria/cfg/RosAria.cfg)
->>>>>>> 96ef1962
+
 
 ### Installs for navigation
 - sudo apt-get install ros-kinetic-navigation
