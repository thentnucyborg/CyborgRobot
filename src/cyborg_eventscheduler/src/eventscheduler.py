#!/usr/bin/env python
__author__      = "Areg Babayan"
__copyright__   = "Copyright (C) 2019 Areg Babayan"
__license__     = "BSD"
__version__     = "0.0.3"
__all__         = [] 

import rospy
import sys
import os
import time

homedir = os.path.expanduser("~")
path = homedir + "/catkin_ws/src/cyborg_navigation/src/"
sys.path.append(path)
from databasehandler import DatabaseHandler

import datetime
import threading
from std_msgs.msg import String, Float32
from cyborg_controller.msg import SystemState
from geometry_msgs.msg import PoseWithCovarianceStamped



class EventScheduler():
    """EventScheduler"""
        
    current_location = None
 
    def __init__(self):
        rospy.sleep(2) # Delay startup so navigation is finished setting up database file
        self.current_location = None
        self.SCHEDULER_RATE = rospy.Rate(0.05) #(Hz)
        self.LOW_POWER_THRESHOLD = 20
        self.HOMEDIR = os.path.expanduser("~")
<<<<<<< HEAD
        self.PATH = self.HOMEDIR + "/catkin_ws/src/cyborg_navigation/navigation.db"
        self.MAP_NAME = "glassgarden.map"
=======
        self.PATH = self.HOMEDIR + "/catkin_ws/src/cyborg_navigation/src/navigation.db"
        self.MAP_NAME = "map"
>>>>>>> bdb553e2
        self.current_state = "idle"

        self.database_handler = DatabaseHandler(filename=self.PATH)

        self.publisher_event = rospy.Publisher("/cyborg_controller/register_event", String, queue_size=100)
        self.subscriber_current_location = rospy.Subscriber("cyborg_navigation/current_location", String, self.callback_current_location)
        self.subscriber_state = rospy.Subscriber( "/cyborg_controller/state_change", SystemState, self.callback_subscriber_state, queue_size=100)
        self.subscriber_battery_state_of_charge = rospy.Subscriber("/RosAria/battery_state_of_charge", Float32, self.callback_battery_state_of_charge)
<<<<<<< HEAD
        self.database_handler = DatabaseHandler(filename=self.PATH)
=======
>>>>>>> bdb553e2
        self.scheduler_thread = threading.Thread(target=self.scheduler)
        self.scheduler_thread.daemon = True # Thread terminates when main thread terminates
        self.scheduler_thread.start()


    def callback_current_location(self, data):
        if self.current_location != data.data and data.data != "":
            self.current_location = data.data

    
<<<<<<< HEAD
	# Thread, updating current location name based on current position, checks for ongoing events and current position compared to the event 
    # if ongoing event is an other location it publishes a navigation_scheduler event for the state machine
=======
    # Thread, updating current location name based on current position, checks for ongoing events and current position compared to the event, if ongoing event is an other location it publish a navigation_schedular event for the state machine
>>>>>>> bdb553e2
    def scheduler(self): # Threaded
        rospy.loginfo("EventScheduler: Activated.")
        while not rospy.is_shutdown():
            event = self.database_handler.search_ongoing_events(robot_map_name=self.MAP_NAME, current_date=datetime.datetime.now())
            if event != None:
                if event.location_name != self.current_location:
                    self.publisher_event.publish("navigation_scheduler")
            self.SCHEDULER_RATE.sleep()

    # Updates the current system state when the system state subscriber receives data
    def callback_subscriber_state(self, data):
        if data.to_system_state != None:
            self.current_state = data.to_system_state

    
    # Monitor battery percentage and publish power_low event when triggered
    def callback_battery_state_of_charge(self, Battery_charge):
<<<<<<< HEAD
        # charge_percent [0, 1]  
        # charge_state [-1, 4], charging_unknown, charging_bulk, charging_overcharge, charging_float, charging_balance

=======
        # charge_percent [0,1]
        # charge_state [-1, 4], charging_unknown, charging_bulk, charging_overcharge, charging_float, charging_balance
>>>>>>> bdb553e2
        if (Battery_charge.data*100 < self.LOW_POWER_THRESHOLD) and (self.current_state not in ["exhausted", "sleepy", "sleeping"]):
            self.publisher_event.publish("power_low")




if __name__=="__main__":
    rospy.init_node("cyborg_eventscheduler")
    EventScheduler()
    rospy.spin()<|MERGE_RESOLUTION|>--- conflicted
+++ resolved
@@ -34,13 +34,9 @@
         self.SCHEDULER_RATE = rospy.Rate(0.05) #(Hz)
         self.LOW_POWER_THRESHOLD = 20
         self.HOMEDIR = os.path.expanduser("~")
-<<<<<<< HEAD
-        self.PATH = self.HOMEDIR + "/catkin_ws/src/cyborg_navigation/navigation.db"
-        self.MAP_NAME = "glassgarden.map"
-=======
+
         self.PATH = self.HOMEDIR + "/catkin_ws/src/cyborg_navigation/src/navigation.db"
         self.MAP_NAME = "map"
->>>>>>> bdb553e2
         self.current_state = "idle"
 
         self.database_handler = DatabaseHandler(filename=self.PATH)
@@ -49,10 +45,7 @@
         self.subscriber_current_location = rospy.Subscriber("cyborg_navigation/current_location", String, self.callback_current_location)
         self.subscriber_state = rospy.Subscriber( "/cyborg_controller/state_change", SystemState, self.callback_subscriber_state, queue_size=100)
         self.subscriber_battery_state_of_charge = rospy.Subscriber("/RosAria/battery_state_of_charge", Float32, self.callback_battery_state_of_charge)
-<<<<<<< HEAD
-        self.database_handler = DatabaseHandler(filename=self.PATH)
-=======
->>>>>>> bdb553e2
+
         self.scheduler_thread = threading.Thread(target=self.scheduler)
         self.scheduler_thread.daemon = True # Thread terminates when main thread terminates
         self.scheduler_thread.start()
@@ -63,12 +56,7 @@
             self.current_location = data.data
 
     
-<<<<<<< HEAD
-	# Thread, updating current location name based on current position, checks for ongoing events and current position compared to the event 
-    # if ongoing event is an other location it publishes a navigation_scheduler event for the state machine
-=======
     # Thread, updating current location name based on current position, checks for ongoing events and current position compared to the event, if ongoing event is an other location it publish a navigation_schedular event for the state machine
->>>>>>> bdb553e2
     def scheduler(self): # Threaded
         rospy.loginfo("EventScheduler: Activated.")
         while not rospy.is_shutdown():
@@ -86,14 +74,9 @@
     
     # Monitor battery percentage and publish power_low event when triggered
     def callback_battery_state_of_charge(self, Battery_charge):
-<<<<<<< HEAD
-        # charge_percent [0, 1]  
-        # charge_state [-1, 4], charging_unknown, charging_bulk, charging_overcharge, charging_float, charging_balance
-
-=======
         # charge_percent [0,1]
         # charge_state [-1, 4], charging_unknown, charging_bulk, charging_overcharge, charging_float, charging_balance
->>>>>>> bdb553e2
+        
         if (Battery_charge.data*100 < self.LOW_POWER_THRESHOLD) and (self.current_state not in ["exhausted", "sleepy", "sleeping"]):
             self.publisher_event.publish("power_low")
 
