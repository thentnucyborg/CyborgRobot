<launch>
	<node pkg="cyborg_audio" name="cyborg_audio" type="audio.py" output="screen"/>
	<include file="$(find cyborg_behavior)/behavior.launch"/>
	<node pkg="cyborg_eventscheduler" name="cyborg_eventscheduler" type="eventscheduler.py" output= "screen" />
	<node pkg="cyborg_primary_states" name="cyborg_primary_states" type="primary_states.py" output = "screen" />
	<node pkg="cyborg_controller" name="cyborg_controller" type="controller.py" required="true" output="screen" />
<<<<<<< HEAD
	<node pkg="cyborg_led_dome" name="cyborg_led_dome" type="led_dome.py" output="screen"/>
	<node pkg="cyborg_navigation" name="cyborg_navigation" type="navigation.py" output="screen" />
	
	<node pkg="smach_viewer" name="smach_viewer" type="smach_viewer.py" output="screen" />
	<!-- <node pkg="rosaria" name="rosaria" type="RosAria" output="screen" /> -->
	<node pkg="rosarnl" name="rosarnl" type="rosarnl_node" output="screen" />

</launch>

<!-- ToDo: Add all other nodes to the launch file, and rename the launchfile and move it to its own folder within catkin_ws/src/ so that its a launch for the robot and not a launch for the controller as it seems now. -->
<!-- Note: If we add the arnl node to here will it always look for that? What if you want to use the simulator? Is all this redundant when changing out the navigation node for the ros_navigation stack ? -->
=======
	<node pkg="cyborg_commander" name="cyborg_commander" type="commander.py" required="true" output="screen" />
	<include file="$(find rosbridge_server)/launch/rosbridge_websocket.launch"/>
	<include file="$(find cyborg_2dnav)/cyborg_config.launch"/>
	<include file="$(find cyborg_2dnav)/move_base.launch"/>
</launch>
>>>>>>> bc3e6a3b
<|MERGE_RESOLUTION|>--- conflicted
+++ resolved
@@ -1,25 +1,19 @@
 <launch>
+	<node pkg="cyborg_navigation" name="cyborg_navigation" type="navigation.py" output="screen" />
+
 	<node pkg="cyborg_audio" name="cyborg_audio" type="audio.py" output="screen"/>
+	<node pkg="cyborg_led_dome" name="cyborg_led_dome" type="led_dome.py" output="screen"/>
 	<include file="$(find cyborg_behavior)/behavior.launch"/>
+
+	<node pkg="cyborg_primary_states" name="cyborg_primary_states" type="primary_states.py" output = "screen" />
 	<node pkg="cyborg_eventscheduler" name="cyborg_eventscheduler" type="eventscheduler.py" output= "screen" />
-	<node pkg="cyborg_primary_states" name="cyborg_primary_states" type="primary_states.py" output = "screen" />
 	<node pkg="cyborg_controller" name="cyborg_controller" type="controller.py" required="true" output="screen" />
-<<<<<<< HEAD
-	<node pkg="cyborg_led_dome" name="cyborg_led_dome" type="led_dome.py" output="screen"/>
-	<node pkg="cyborg_navigation" name="cyborg_navigation" type="navigation.py" output="screen" />
-	
-	<node pkg="smach_viewer" name="smach_viewer" type="smach_viewer.py" output="screen" />
-	<!-- <node pkg="rosaria" name="rosaria" type="RosAria" output="screen" /> -->
-	<node pkg="rosarnl" name="rosarnl" type="rosarnl_node" output="screen" />
+	<node pkg="cyborg_commander" name="cyborg_commander" type="commander.py" required="true" output="screen" />
 
-</launch>
-
-<!-- ToDo: Add all other nodes to the launch file, and rename the launchfile and move it to its own folder within catkin_ws/src/ so that its a launch for the robot and not a launch for the controller as it seems now. -->
-<!-- Note: If we add the arnl node to here will it always look for that? What if you want to use the simulator? Is all this redundant when changing out the navigation node for the ros_navigation stack ? -->
-=======
-	<node pkg="cyborg_commander" name="cyborg_commander" type="commander.py" required="true" output="screen" />
 	<include file="$(find rosbridge_server)/launch/rosbridge_websocket.launch"/>
 	<include file="$(find cyborg_2dnav)/cyborg_config.launch"/>
 	<include file="$(find cyborg_2dnav)/move_base.launch"/>
-</launch>
->>>>>>> bc3e6a3b
+
+	<node pkg="smach_viewer" name="smach_viewer" type="smach_viewer.py" output="screen" />
+
+</launch>